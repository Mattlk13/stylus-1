--- conflicted
+++ resolved
@@ -1,4 +1,3 @@
-<<<<<<< HEAD
 {
 	"name": "Stylish",
 	"version": "1.2.2",
@@ -22,6 +21,7 @@
 		{
 			"matches": ["http://*/*", "https://*/*", "file:///*"],
 			"run_at": "document_start",
+			"match_about_blank": true,
 			"all_frames": true,
 			"js": ["apply.js"]
 		},
@@ -39,48 +39,4 @@
 		"default_popup": "popup.html"
 	},
 	"default_locale": "en"
-}
-=======
-{
-	"name": "Stylish",
-	"version": "1.2.2",
-	"description": "__MSG_description__",
-	"homepage_url": "http://userstyles.org",
-	"manifest_version": 2,
-	"icons": {
-	"16": "16.png",
-		"48": "48.png",
-		"128": "128.png"
-	},
-	"permissions": [
-		"tabs",
-		"http://userstyles.org/",
-		"https://userstyles.org/"
-	],
-	"background": {
-		"page": "background.html"
-	},
-	"content_scripts": [
-		{
-			"matches": ["http://*/*", "https://*/*"],
-			"match_about_blank": true,
-			"run_at": "document_start",
-			"all_frames": true,
-			"js": ["apply.js"]
-		},
-		{
-			"matches": ["http://userstyles.org/*", "https://userstyles.org/*"],
-			"run_at": "document_end",
-			"all_frames": false,
-			"js": ["install.js"]
-		}
-	],
-	"options_page": "manage.html",
-	"browser_action": {
-		"default_icon": "19.png",
-		"default_title": "Stylish",
-		"default_popup": "popup.html"
-	},
-	"default_locale": "en"
-}
->>>>>>> 4c53a199
+}
--- conflicted
+++ resolved
@@ -134,17 +134,15 @@
 #options .option > * {
   padding-right: 0.25rem;
 }
-<<<<<<< HEAD
-/* footer */
-#footer {
-  margin-top: 1em;
-=======
 .set-option-progress {
   position: absolute;
   background-color: currentColor;
   content: "";
   opacity: .15;
->>>>>>> f5342bd3
+}
+/* footer */
+#footer {
+  margin-top: 1em;
 }
 /************ content ***********/
 #sections > div {

--- conflicted
+++ resolved
@@ -222,53 +222,6 @@
       postponeNewIssues: delay === undefined || delay === null
     });
   }
-<<<<<<< HEAD
-  // user is editing right now: postpone updating the report for the new issues (default: 500ms lint + 4500ms)
-  // or update it as soon as possible (default: 500ms lint + 100ms) in case an existing issue was just fixed
-  clearTimeout(state.reportTimeout);
-  state.reportTimeout = setTimeout(update, state.options.delay + 100, cm);
-  state.postponeNewIssues = delay === undefined || delay === null;
-
-  function update(cm) {
-    const scope = cm ? [cm] : $$('#sections .CodeMirror').map(e => e.CodeMirror);
-    let changed = false;
-    let fixedOldIssues = false;
-    scope.forEach(cm => {
-      const scopedState = cm.state.lint || {};
-      const oldMarkers = scopedState.markedLast || {};
-      const newMarkers = {};
-      const html = !scopedState.marked || scopedState.marked.length === 0 ? '' : '<tbody>' +
-        scopedState.marked.map(mark => {
-          const info = mark.__annotation;
-          const isActiveLine = info.from.line === cm.getCursor().line;
-          const pos = isActiveLine ? 'cursor' : (info.from.line + ',' + info.from.ch);
-          // rule name added in parentheses at the end; extract it out for the info popup
-          const text = info.message;
-          const parenPos = text.endsWith(')') ? text.lastIndexOf('(') : text.length;
-          const ruleName = text.slice(parenPos + 1, -1);
-          const title = escapeHtml(text);
-          const message = escapeHtml(text.substr(0, Math.min(100, parenPos)), {limit: 100});
-          if (isActiveLine || oldMarkers[pos] === message) {
-            delete oldMarkers[pos];
-          }
-          newMarkers[pos] = message;
-          return `<tr class="${info.severity}">
-            <td role="severity" data-rule="${ruleName}">
-              <div class="CodeMirror-lint-marker-${info.severity}">${info.severity}</div>
-            </td>
-            <td role="line">${info.from.line + 1}</td>
-            <td role="sep">:</td>
-            <td role="col">${info.from.ch + 1}</td>
-            <td role="message" title="${title}">${message}</td>
-          </tr>`;
-        }).join('') + '</tbody>';
-      scopedState.markedLast = newMarkers;
-      fixedOldIssues |= scopedState.reportDisplayed && Object.keys(oldMarkers).length > 0;
-      if (scopedState.html !== html) {
-        scopedState.html = html;
-        changed = true;
-      }
-=======
 }
 
 function updateLintReportInternal(scope, {postponeNewIssues} = {}) {
@@ -318,7 +271,6 @@
           ],
         });
       })
->>>>>>> df80a844
     });
     body.textContentCached = body.textContent || '';
     lintState.body = body.textContentCached && body;
@@ -326,13 +278,10 @@
     result.fixedSome |= lintState.reportDisplayed && oldMarkers.size;
     return result;
   }
-<<<<<<< HEAD
-=======
 
   function clipString(str, limit) {
     return str.length <= limit ? str : str.substr(0, limit) + '...';
   }
->>>>>>> df80a844
 }
 
 function renderLintReport(someBlockChanged) {
@@ -341,27 +290,12 @@
   const label = t('sectionCode');
   const newContent = content.cloneNode(false);
   let issueCount = 0;
-<<<<<<< HEAD
-  $$('#sections .CodeMirror').map(e => e.CodeMirror).forEach((cm, index) => {
-    if (cm.state.lint && cm.state.lint.html) {
-      const html = '<caption>' + label + ' ' + (index + 1) + '</caption>' + cm.state.lint.html;
-      const newBlock = newContent.appendChild(tHTML(html, 'table'));
-
-      newBlock.cm = cm;
-      issueCount += newBlock.rows.length;
-
-      const block = content.children[newContent.children.length - 1];
-      const blockChanged = !block || cm !== block.cm || html !== block.innerHTML;
-      someBlockChanged |= blockChanged;
-      cm.state.lint.reportDisplayed = blockChanged;
-=======
   editors.forEach((cm, index) => {
     cm.state.renderLintReportNow = false;
     const lintState = cm.state.lint || {};
     const body = lintState.body;
     if (!body) {
       return;
->>>>>>> df80a844
     }
     const newBlock = $element({
       tag: 'table',

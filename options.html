<!DOCTYPE html>
<html id="stylus">
<head>
  <title i18n-text-append="optionsHeading">Stylus </title>
  <link rel="stylesheet" href="options/options.css">
<<<<<<< HEAD
  <link rel="stylesheet" href="options/onoffswitch.css">
=======

  <style id="firefox-transitions-bug-suppressor">
    /* restrict to FF */
    @-moz-document url-prefix("") {
      /* increased specificity to override sane selectors in user styles */
      html#stylus.firefox #options *, #stylus #notes * {
        transition: none !important;
      }
    }
  </style>

>>>>>>> df80a844
  <script src="js/dom.js"></script>
  <script src="js/messaging.js"></script>
  <script src="js/localization.js"></script>
  <script src="js/prefs.js"></script>
  <script src="content/apply.js"></script>
</head>

<body>
  <div id="options">

    <div class="block">
      <h1 i18n-text="optionsCustomizeIcon"></h1>
      <div class="items">
        <label>
          <span i18n-text="optionsIconDark"></span>
          <div class="iconset">
            <input type="radio" name="iconset">
            <img src="/images/icon/16.png">
            <img src="/images/icon/16w.png">
            <img src="/images/icon/16x.png">
          </div>
        </label>
        <label>
          <span i18n-text="optionsIconLight"></span>
          <div class="iconset">
            <input type="radio" name="iconset">
            <img src="/images/icon/light/16.png">
            <img src="/images/icon/light/16w.png">
            <img src="/images/icon/light/16x.png">
          </div>
        </label>
      </div>
    </div>

    <div class="block">
      <h1 i18n-text="optionsCustomizeBadge"></h1>
      <div class="items">
        <label>
          <span i18n-text="prefShowBadge"></span>
          <span class="onoffswitch">
            <input type="checkbox" id="show-badge">
            <span></span>
          </span>
        </label>
        <label>
          <span i18n-text="optionsBadgeNormal"></span>
          <input type="color" id="badgeNormal">
        </label>
        <label>
          <span i18n-text="optionsBadgeDisabled"></span>
          <input type="color" id="badgeDisabled">
        </label>
      </div>
    </div>

    <div class="block">
      <h1 i18n-text="optionsCustomizePopup"></h1>
      <div class="items">
        <label>
          <span i18n-text="optionsPopupWidth"></span>
          <input type="number" id="popupWidth" min="200" max="800">
        </label>
        <label>
          <span i18n-text="popupOpenEditInWindow"
                i18n-title="popupOpenEditInWindowTooltip"></span>
          <span class="onoffswitch">
            <input type="checkbox" id="openEditInWindow">
            <span></span>
          </span>
        </label>
        <label>
          <span i18n-text="popupStylesFirst"></span>
          <span class="onoffswitch">
            <input type="checkbox" id="popup.stylesFirst">
            <span></span>
          </span>
        </label>
      </div>
    </div>

    <div class="block">
      <h1 i18n-text="optionsCustomizeUpdate"></h1>
      <div class="items">
        <label>
          <span i18n-text="optionsUpdateInterval"><sup>1</sup></span>
          <input type="number" min="0" id="updateInterval">
        </label>
      </div>
    </div>

    <div class="block collapsible" id="advanced">
      <h1 i18n-text="optionsAdvanced"></h1>
      <div class="items">
        <label>
          <span i18n-text="optionsAdvancedExposeIframes"> <sup>2</sup></span>
          <span class="onoffswitch">
            <input type="checkbox" id="exposeIframes">
            <span></span>
          </span>
        </label>
        <label class="chromium-only">
          <span i18n-text="optionsAdvancedContextDelete"></span>
          <span class="onoffswitch">
            <input type="checkbox" id="editor.contextDelete">
            <span></span>
          </span>
        </label>
      </div>
    </div>

    <div class="block" id="actions">
      <button data-cmd="reset" i18n-text="optionsResetButton" i18n-title="optionsReset"></button>
      <button data-cmd="open-manage" i18n-text="optionsOpenManager"></button>
      <div data-cmd="check-updates">
        <button i18n-text="optionsCheck" i18n-title="optionsCheckUpdate">
          <span id="update-progress"></span>
        </button>
        <div id="updates-installed" i18n-text="updatesCurrentlyInstalled"></div>
      </div>
      <button data-cmd="open-keyboard" class="chromium-only" i18n-text="shortcuts" i18n-title="shortcutsNote"></button>
    </div>
  </div>

  <div id="notes">
    <ol>
      <li>
        <p i18n-text="optionsUpdateIntervalNote"></p>
        <p i18n-text="optionsUpdateImportNote"></p>
      </li>
      <li i18n-text="optionsAdvancedExposeIframesNote"></li>
    </ol>
  </div>

  <script src="options/options.js"></script>
</body>
</html><|MERGE_RESOLUTION|>--- conflicted
+++ resolved
@@ -3,9 +3,7 @@
 <head>
   <title i18n-text-append="optionsHeading">Stylus </title>
   <link rel="stylesheet" href="options/options.css">
-<<<<<<< HEAD
   <link rel="stylesheet" href="options/onoffswitch.css">
-=======
 
   <style id="firefox-transitions-bug-suppressor">
     /* restrict to FF */
@@ -17,7 +15,6 @@
     }
   </style>
 
->>>>>>> df80a844
   <script src="js/dom.js"></script>
   <script src="js/messaging.js"></script>
   <script src="js/localization.js"></script>
